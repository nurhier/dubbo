--- conflicted
+++ resolved
@@ -50,16 +50,12 @@
         int newAddressSize = CollectionUtils.isNotEmpty(invokers1) ? invokers1.size() : 0;
         int oldAddressSize = CollectionUtils.isNotEmpty(invokers2) ? invokers2.size() : 0;
 
-<<<<<<< HEAD
-        String rawThreshold = ConfigurationUtils.getDynamicProperty(MIGRATION_THRESHOLD, DEFAULT_THRESHOLD_STRING);
-=======
         String rawThreshold = null;
         Float configedThreshold = rule == null ? null : rule.getThreshold(invoker.getUrl().getServiceKey());
         if (configedThreshold != null && configedThreshold >= 0) {
             rawThreshold = String.valueOf(configedThreshold);
         }
         rawThreshold = StringUtils.isNotEmpty(rawThreshold) ? rawThreshold : ConfigurationUtils.getDynamicProperty(MIGRATION_THRESHOLD, DEFAULT_THRESHOLD_STRING);
->>>>>>> a2b9e0c4
         float threshold;
         try {
             threshold = Float.parseFloat(rawThreshold);

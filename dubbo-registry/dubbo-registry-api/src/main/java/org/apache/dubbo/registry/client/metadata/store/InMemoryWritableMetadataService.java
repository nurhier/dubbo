/*
 * Licensed to the Apache Software Foundation (ASF) under one or more
 * contributor license agreements.  See the NOTICE file distributed with
 * this work for additional information regarding copyright ownership.
 * The ASF licenses this file to You under the Apache License, Version 2.0
 * (the "License"); you may not use this file except in compliance with
 * the License.  You may obtain a copy of the License at
 *
 *     http://www.apache.org/licenses/LICENSE-2.0
 *
 * Unless required by applicable law or agreed to in writing, software
 * distributed under the License is distributed on an "AS IS" BASIS,
 * WITHOUT WARRANTIES OR CONDITIONS OF ANY KIND, either express or implied.
 * See the License for the specific language governing permissions and
 * limitations under the License.
 */
package org.apache.dubbo.registry.client.metadata.store;

import org.apache.dubbo.common.URL;
import org.apache.dubbo.common.logger.Logger;
import org.apache.dubbo.common.logger.LoggerFactory;
import org.apache.dubbo.common.utils.StringUtils;
import org.apache.dubbo.metadata.MetadataInfo;
import org.apache.dubbo.metadata.MetadataInfo.ServiceInfo;
import org.apache.dubbo.metadata.MetadataService;
import org.apache.dubbo.metadata.ServiceNameMapping;
import org.apache.dubbo.metadata.WritableMetadataService;
import org.apache.dubbo.metadata.definition.ServiceDefinitionBuilder;
import org.apache.dubbo.metadata.definition.model.ServiceDefinition;
import org.apache.dubbo.registry.client.RegistryClusterIdentifier;
import org.apache.dubbo.rpc.model.ApplicationModel;
import org.apache.dubbo.rpc.support.ProtocolUtils;

import com.google.gson.Gson;

import java.util.Comparator;
import java.util.HashMap;
import java.util.HashSet;
import java.util.Map;
import java.util.Set;
import java.util.SortedSet;
import java.util.TreeSet;
import java.util.concurrent.Callable;
import java.util.concurrent.ConcurrentHashMap;
import java.util.concurrent.ConcurrentMap;
import java.util.concurrent.ConcurrentNavigableMap;
import java.util.concurrent.ConcurrentSkipListMap;
import java.util.concurrent.Semaphore;
import java.util.concurrent.locks.Lock;
import java.util.concurrent.locks.ReentrantLock;

import static java.util.Collections.emptySortedSet;
import static java.util.Collections.unmodifiableSortedSet;
import static org.apache.dubbo.common.URL.buildKey;
import static org.apache.dubbo.common.constants.CommonConstants.DEFAULT_KEY;
import static org.apache.dubbo.common.constants.CommonConstants.PROTOCOL_KEY;
import static org.apache.dubbo.common.utils.CollectionUtils.isEmpty;
import static org.apache.dubbo.rpc.Constants.GENERIC_KEY;

/**
 * The {@link WritableMetadataService} implementation stores the metadata of Dubbo services in memory locally when they
 * exported. It is used by server (provider).
 *
 * @see MetadataService
 * @see WritableMetadataService
 * @since 2.7.5
 */
public class InMemoryWritableMetadataService implements WritableMetadataService {

    final Logger logger = LoggerFactory.getLogger(getClass());

    private final Lock lock = new ReentrantLock();

    // =================================== Registration =================================== //

    /**
     * All exported {@link URL urls} {@link Map} whose key is the return value of {@link URL#getServiceKey()} method
     * and value is the {@link SortedSet sorted set} of the {@link URL URLs}
     */
    ConcurrentNavigableMap<String, SortedSet<URL>> exportedServiceURLs = new ConcurrentSkipListMap<>();
    URL metadataServiceURL;
    ConcurrentMap<String, MetadataInfo> metadataInfos;
    final Semaphore metadataSemaphore = new Semaphore(0);

    final Map<String, Set<String>> serviceToAppsMapping = new HashMap<>();

    // ==================================================================================== //

    // =================================== Subscription =================================== //

    /**
     * The subscribed {@link URL urls} {@link Map} of {@link MetadataService},
     * whose key is the return value of {@link URL#getServiceKey()} method and value is
     * the {@link SortedSet sorted set} of the {@link URL URLs}
     */
    ConcurrentNavigableMap<String, SortedSet<URL>> subscribedServiceURLs = new ConcurrentSkipListMap<>();

    ConcurrentNavigableMap<String, String> serviceDefinitions = new ConcurrentSkipListMap<>();

    public InMemoryWritableMetadataService() {
        this.metadataInfos = new ConcurrentHashMap<>();
    }

    @Override
    public SortedSet<String> getSubscribedURLs() {
        return getAllUnmodifiableServiceURLs(subscribedServiceURLs);
    }

    private SortedSet<String> getAllUnmodifiableServiceURLs(Map<String, SortedSet<URL>> serviceURLs) {
        SortedSet<URL> bizURLs = new TreeSet<>(InMemoryWritableMetadataService.URLComparator.INSTANCE);
        for (Map.Entry<String, SortedSet<URL>> entry : serviceURLs.entrySet()) {
            SortedSet<URL> urls = entry.getValue();
            if (urls != null) {
                for (URL url : urls) {
                    if (!MetadataService.class.getName().equals(url.getServiceInterface())) {
                        bizURLs.add(url);
                    }
                }
            }
        }
        return MetadataService.toSortedStrings(bizURLs);
    }

    @Override
    public SortedSet<String> getExportedURLs(String serviceInterface, String group, String version, String protocol) {
        if (ALL_SERVICE_INTERFACES.equals(serviceInterface)) {
            return getAllUnmodifiableServiceURLs(exportedServiceURLs);
        }
        String serviceKey = buildKey(serviceInterface, group, version);
        return unmodifiableSortedSet(getServiceURLs(exportedServiceURLs, serviceKey, protocol));
    }

    @Override
    public Set<URL> getExportedServiceURLs() {
        Set<URL> set = new HashSet<>();
        for (Map.Entry<String, SortedSet<URL>> entry : exportedServiceURLs.entrySet()) {
            set.addAll(entry.getValue());
        }
        return set;
    }

    @Override
    public boolean exportURL(URL url) {
        if (MetadataService.class.getName().equals(url.getServiceInterface())) {
            this.metadataServiceURL = url;
            return true;
        }
<<<<<<< HEAD
        String registryCluster = RegistryClusterIdentifier.getExtension(url).providerKey(url);
        String[] clusters = registryCluster.split(",");
=======

        String[] clusters = getRegistryCluster(url).split(",");
>>>>>>> 080597b1
        for (String cluster : clusters) {
            MetadataInfo metadataInfo = metadataInfos.computeIfAbsent(cluster, k -> {
                return new MetadataInfo(ApplicationModel.getName());
            });
            metadataInfo.addService(new ServiceInfo(url));
        }
        metadataSemaphore.release();
        return addURL(exportedServiceURLs, url);
    }

    @Override
    public boolean unexportURL(URL url) {
        if (MetadataService.class.getName().equals(url.getServiceInterface())) {
            // TODO, metadata service need to be unexported.
            this.metadataServiceURL = null;
            return true;
        }
<<<<<<< HEAD
        String registryCluster = RegistryClusterIdentifier.getExtension(url).providerKey(url);
        String[] clusters = registryCluster.split(",");
=======

        String[] clusters = getRegistryCluster(url).split(",");
>>>>>>> 080597b1
        for (String cluster : clusters) {
            MetadataInfo metadataInfo = metadataInfos.get(cluster);
            metadataInfo.removeService(url.getProtocolServiceKey());
//            if (metadataInfo.getServices().isEmpty()) {
//                metadataInfos.remove(cluster);
//            }
        }
        metadataSemaphore.release();
        return removeURL(exportedServiceURLs, url);
    }

    private String getRegistryCluster(URL url){
        String registryCluster = RegistryClusterIdentifier.getExtension(url).providerKey(url);
        if (StringUtils.isEmpty(registryCluster)) {
            registryCluster = DEFAULT_KEY;
        }
        return registryCluster;
    }

    @Override
    public boolean subscribeURL(URL url) {
        return addURL(subscribedServiceURLs, url);
    }

    @Override
    public boolean unsubscribeURL(URL url) {
        return removeURL(subscribedServiceURLs, url);
    }

    @Override
    public void publishServiceDefinition(URL providerUrl) {
        try {
            String interfaceName = providerUrl.getServiceInterface();
            if (StringUtils.isNotEmpty(interfaceName)
                    && !ProtocolUtils.isGeneric(providerUrl.getParameter(GENERIC_KEY))) {
                Class interfaceClass = Class.forName(interfaceName);
                ServiceDefinition serviceDefinition = ServiceDefinitionBuilder.build(interfaceClass);
                Gson gson = new Gson();
                String data = gson.toJson(serviceDefinition);
                serviceDefinitions.put(providerUrl.getServiceKey(), data);
                return;
            }
            logger.error("publishProvider interfaceName is empty . providerUrl: " + providerUrl.toFullString());
        } catch (ClassNotFoundException e) {
            //ignore error
            logger.error("publishProvider getServiceDescriptor error. providerUrl: " + providerUrl.toFullString(), e);
        }
    }

    @Override
    public String getServiceDefinition(String interfaceName, String version, String group) {
        return serviceDefinitions.get(URL.buildKey(interfaceName, group, version));
    }

    @Override
    public String getServiceDefinition(String serviceKey) {
        return serviceDefinitions.get(serviceKey);
    }

    @Override
    public MetadataInfo getMetadataInfo(String revision) {
        if (StringUtils.isEmpty(revision)) {
            return null;
        }
        for (Map.Entry<String, MetadataInfo> entry : metadataInfos.entrySet()) {
            MetadataInfo metadataInfo = entry.getValue();
            if (revision.equals(metadataInfo.calAndGetRevision())) {
                return metadataInfo;
            }
        }
        return null;
    }

    public void blockUntilUpdated() {
        try {
            metadataSemaphore.acquire();
            metadataSemaphore.drainPermits();
        } catch (InterruptedException e) {
            logger.warn("metadata refresh thread has been interrupted unexpectedly while wating for update.", e);
        }
    }

    public Map<String, MetadataInfo> getMetadataInfos() {
        return metadataInfos;
    }

    void addMetaServiceURL(URL url) {
        this.metadataServiceURL = url;
    }

    @Override
    public URL getMetadataServiceURL() {
        return this.metadataServiceURL;
    }

    @Override
    public void putCachedMapping(String serviceKey, Set<String> apps) {
        serviceToAppsMapping.put(serviceKey, apps);
    }

    @Override
    public Set<String> getCachedMapping(URL consumerURL) {
        String serviceKey = ServiceNameMapping.buildMappingKey(consumerURL);
        return serviceToAppsMapping.get(serviceKey);
    }

    @Override
    public Set<String> removeCachedMapping(String serviceKey) {
        return serviceToAppsMapping.remove(serviceKey);
    }

    @Override
    public void setMetadataServiceURL(URL url) {
        this.metadataServiceURL = url;
    }

    boolean addURL(Map<String, SortedSet<URL>> serviceURLs, URL url) {
        return executeMutually(() -> {
            SortedSet<URL> urls = serviceURLs.computeIfAbsent(url.getServiceKey(), this::newSortedURLs);
            // make sure the parameters of tmpUrl is variable
            return urls.add(url);
        });
    }

    boolean removeURL(Map<String, SortedSet<URL>> serviceURLs, URL url) {
        return executeMutually(() -> {
            String key = url.getServiceKey();
            SortedSet<URL> urls = serviceURLs.getOrDefault(key, null);
            if (urls == null) {
                return true;
            }
            boolean r = urls.remove(url);
            // if it is empty
            if (urls.isEmpty()) {
                serviceURLs.remove(key);
            }
            return r;
        });
    }

    private SortedSet<URL> newSortedURLs(String serviceKey) {
        return new TreeSet<>(InMemoryWritableMetadataService.URLComparator.INSTANCE);
    }

    boolean executeMutually(Callable<Boolean> callable) {
        boolean success = false;
        try {
            lock.lock();
            try {
                success = callable.call();
            } catch (Exception e) {
                if (logger.isErrorEnabled()) {
                    logger.error(e);
                }
            }
        } finally {
            lock.unlock();
        }
        return success;
    }

    private SortedSet<String> getServiceURLs(Map<String, SortedSet<URL>> exportedServiceURLs, String serviceKey,
                                             String protocol) {

        SortedSet<URL> serviceURLs = exportedServiceURLs.get(serviceKey);

        if (isEmpty(serviceURLs)) {
            return emptySortedSet();
        }

        return MetadataService.toSortedStrings(serviceURLs.stream().filter(url -> isAcceptableProtocol(protocol, url)));
    }

    private boolean isAcceptableProtocol(String protocol, URL url) {
        return protocol == null
                || protocol.equals(url.getParameter(PROTOCOL_KEY))
                || protocol.equals(url.getProtocol());
    }


    static class URLComparator implements Comparator<URL> {

        public static final URLComparator INSTANCE = new URLComparator();

        @Override
        public int compare(URL o1, URL o2) {
            return o1.toFullString().compareTo(o2.toFullString());
        }
    }

}<|MERGE_RESOLUTION|>--- conflicted
+++ resolved
@@ -145,13 +145,8 @@
             this.metadataServiceURL = url;
             return true;
         }
-<<<<<<< HEAD
-        String registryCluster = RegistryClusterIdentifier.getExtension(url).providerKey(url);
-        String[] clusters = registryCluster.split(",");
-=======
 
         String[] clusters = getRegistryCluster(url).split(",");
->>>>>>> 080597b1
         for (String cluster : clusters) {
             MetadataInfo metadataInfo = metadataInfos.computeIfAbsent(cluster, k -> {
                 return new MetadataInfo(ApplicationModel.getName());
@@ -169,13 +164,8 @@
             this.metadataServiceURL = null;
             return true;
         }
-<<<<<<< HEAD
-        String registryCluster = RegistryClusterIdentifier.getExtension(url).providerKey(url);
-        String[] clusters = registryCluster.split(",");
-=======
 
         String[] clusters = getRegistryCluster(url).split(",");
->>>>>>> 080597b1
         for (String cluster : clusters) {
             MetadataInfo metadataInfo = metadataInfos.get(cluster);
             metadataInfo.removeService(url.getProtocolServiceKey());

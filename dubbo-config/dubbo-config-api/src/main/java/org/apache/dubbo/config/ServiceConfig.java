--- conflicted
+++ resolved
@@ -182,13 +182,10 @@
     }
 
     public synchronized void export() {
-<<<<<<< HEAD
-=======
         if (!shouldExport() || exported) {
             return;
         }
 
->>>>>>> a2b9e0c4
         if (bootstrap == null) {
             bootstrap = DubboBootstrap.getInstance();
             bootstrap.initialize();
